<<<<<<< HEAD
# ComFit

## Getting Started

After cloning the repository, download and install the dependencies (make sure you have Node.js, npm, and python installed):

Frontend:

```bash
npm install
```

Backend:

```bash
pip install -r requirements.txt
```

Then, run the development server:

```bash
npm run dev
# or
yarn dev
# or
pnpm dev
# or
bun dev
```

Open [http://localhost:3000](http://localhost:3000) with your browser to see the result.
=======
# Goal: Build an Enhanced Hybrid Chatbot 

- This chatbot processes user queries against a given PDF using LlamaIndex, Ollama LLM, and optional Google Search.  
- It applies Retrieval-Augmented Correction (RAC) to extract, verify, and correct factual claims from the LLM’s response.  
- It uses Confidence Cascade to suppress or flag answers based on verification confidence.  
- Supports toggleable RAC,settable verification mode (local, web, hybrid), and stats tracking.  
- Embedding model (e.g., `nomic-embed-text`) is switchable via `Settings.embed_model`.  
- Designed to prioritize formal correctness, avoid hallucinations, and support both exploratory and cautious answer generation.
>>>>>>> 8cddb027
<|MERGE_RESOLUTION|>--- conflicted
+++ resolved
@@ -1,42 +1,12 @@
-<<<<<<< HEAD
 # ComFit
 
-## Getting Started
+# Goal: Build an Enhanced Hybrid Chatbot
 
-After cloning the repository, download and install the dependencies (make sure you have Node.js, npm, and python installed):
+- This chatbot processes user queries against a given PDF using LlamaIndex, Ollama LLM, and optional Google Search.
+- It applies Retrieval-Augmented Correction (RAC) to extract, verify, and correct factual claims from the LLM’s response.
+- It uses Confidence Cascade to suppress or flag answers based on verification confidence.
+- Supports toggleable RAC,settable verification mode (local, web, hybrid), and stats tracking.
+- Embedding model (e.g., `nomic-embed-text`) is switchable via `Settings.embed_model`.
+- Designed to prioritize formal correctness, avoid hallucinations, and support both exploratory and cautious answer generation.
 
-Frontend:
-
-```bash
-npm install
-```
-
-Backend:
-
-```bash
-pip install -r requirements.txt
-```
-
-Then, run the development server:
-
-```bash
-npm run dev
-# or
-yarn dev
-# or
-pnpm dev
-# or
-bun dev
-```
-
-Open [http://localhost:3000](http://localhost:3000) with your browser to see the result.
-=======
-# Goal: Build an Enhanced Hybrid Chatbot 
-
-- This chatbot processes user queries against a given PDF using LlamaIndex, Ollama LLM, and optional Google Search.  
-- It applies Retrieval-Augmented Correction (RAC) to extract, verify, and correct factual claims from the LLM’s response.  
-- It uses Confidence Cascade to suppress or flag answers based on verification confidence.  
-- Supports toggleable RAC,settable verification mode (local, web, hybrid), and stats tracking.  
-- Embedding model (e.g., `nomic-embed-text`) is switchable via `Settings.embed_model`.  
-- Designed to prioritize formal correctness, avoid hallucinations, and support both exploratory and cautious answer generation.
->>>>>>> 8cddb027
+Open [http://localhost:3000](http://localhost:3000) with your browser to see the result.